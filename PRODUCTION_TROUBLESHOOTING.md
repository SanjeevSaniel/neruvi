# Production Conversation Loading Troubleshooting Guide

## Problem
Conversations created in development mode are not loading in production.

## Root Causes

### 1. Different Clerk Environments (Most Common)
- **Development**: Uses Clerk Test keys (`pk_test_...`)
- **Production**: Uses Clerk Live keys (`pk_live_...`)
- **Result**: Different `userId` values for the same user → Conversations are tied to different user IDs

### 2. Environment Variables Not Set
The `NEXT_PUBLIC_USE_DATABASE` flag might not be set to `true` in production.

### 3. User Not Synced
The production user exists in Clerk but wasn't created in the database.

---

## Solution Steps

### Step 1: Verify Your Clerk Environment

#### Check Which Keys You're Using:

**Development (.env.local):**
```env
NEXT_PUBLIC_CLERK_PUBLISHABLE_KEY=pk_test_...  ← Test environment
CLERK_SECRET_KEY=sk_test_...  ← Test environment
```

**Production (Vercel/Deployment):**
Should use:
```env
NEXT_PUBLIC_CLERK_PUBLISHABLE_KEY=pk_live_...  ← Production environment
CLERK_SECRET_KEY=sk_live_...  ← Production environment
```

#### What This Means:
- ✅ **Same Environment (both test)**: Conversations should load
- ❌ **Different Environments (test vs live)**: Conversations WON'T load (users are different)

---

### Step 2: Choose Your Approach

#### Option A: Use Same Clerk Environment Everywhere (Recommended for Testing)

**Keep using test keys in both dev and production:**

1. In your deployment platform (Vercel/Netlify/etc), set:
   ```env
<<<<<<< HEAD
   NEXT_PUBLIC_CLERK_PUBLISHABLE_KEY=pk_...
=======
   NEXT_PUBLIC_CLERK_PUBLISHABLE_KEY=pk_test_...
>>>>>>> 6c809bb7
   CLERK_SECRET_KEY=sk_...
   ```

2. Redeploy your application

3. Log in with the same account you used in development

4. Your conversations should now appear!

**Pros:**
- ✅ Simple and immediate
- ✅ No data migration needed
- ✅ Same users across environments

**Cons:**
- ⚠️ Not ideal for real production (test environment has limits)
- ⚠️ All users share the same Clerk instance

---

#### Option B: Use Separate Environments (Production Best Practice)

**Use live keys in production and migrate data:**

This is the proper way but requires more steps:

1. **Set production environment variables:**
   ```env
   NEXT_PUBLIC_CLERK_PUBLISHABLE_KEY=pk_live_...
   CLERK_SECRET_KEY=sk_live_...
   DATABASE_URL=postgresql://...  (same database is fine)
   NEXT_PUBLIC_USE_DATABASE=true
   OPENAI_API_KEY=...
   QDRANT_URL=...
   QDRANT_API_KEY=...
   MEM0_API_KEY=...
   ```

2. **Sign up again in production** (it's a different Clerk environment)

3. **Your dev conversations won't appear** - This is expected! They're tied to test user IDs.

4. **Start fresh conversations** in production, or migrate data manually.

---

### Step 3: Run Diagnostics

Run this command to check your current setup:

```bash
npx tsx src/scripts/diagnose-production.ts
```

This will show:
- ✅ Database connection status
- 👥 All users in database
- 💬 Conversations per user
- 🔧 Environment configuration
- ⚠️ Whether you're using test or live keys

---

## Quick Fix for Most Cases

If you just want your dev conversations to work in production immediately:

### 1. Copy Your Test Keys to Production

In your deployment platform (e.g., Vercel):

```env
NEXT_PUBLIC_CLERK_PUBLISHABLE_KEY=pk_...
CLERK_SECRET_KEY=sk_...
DATABASE_URL=''
NEXT_PUBLIC_USE_DATABASE=true
```

### 2. Redeploy

### 3. Log In with Same Account

Use the same email you used in development.

### 4. Done! 🎉

Your conversations should now load.

---

## Understanding the Architecture

```
┌─────────────────────────────────────────────────────────────┐
│                    Your Application                          │
│                                                              │
│  Development                    Production                   │
│  ┌─────────────┐              ┌─────────────┐              │
│  │ Clerk Test  │              │ Clerk Live  │              │
│  │ Environment │              │ Environment │              │
│  │             │              │             │              │
│  │ user_abc123 │              │ user_xyz789 │  ← Different IDs!
│  └──────┬──────┘              └──────┬──────┘              │
│         │                            │                      │
│         └────────────┬───────────────┘                      │
│                      │                                       │
│              ┌───────▼────────┐                             │
│              │  Neon Database │                             │
│              │                │                             │
│              │  conversations │                             │
│              │  ├─ userId: user_abc123  ← Dev conversations  │
│              │  └─ userId: user_xyz789  ← Prod conversations │
│              └────────────────┘                             │
└─────────────────────────────────────────────────────────────┘
```

**Key Insight:**
- Same email in Clerk Test and Clerk Live = **Different user IDs**
- Conversations are stored by **database user ID**
- If user IDs don't match, conversations won't load!

---

## Verification Checklist

- [ ] Check which Clerk keys are in production (test vs live)
- [ ] Verify `NEXT_PUBLIC_USE_DATABASE=true` in production
- [ ] Run diagnostic script to see users and conversations
- [ ] Decide: Same environment everywhere OR separate environments
- [ ] Update production environment variables accordingly
- [ ] Redeploy application
- [ ] Test login and conversation loading

---

## Need Help?

1. Run the diagnostic script first
2. Check the console logs in your production deployment
3. Verify environment variables are set correctly
4. Make sure you're logging in with the correct account

## Common Errors

### "Unauthorized" or 401 errors
- ❌ Clerk keys not set correctly
- ❌ User not authenticated

### "Database not enabled" or 503 errors
- ❌ `NEXT_PUBLIC_USE_DATABASE` not set to `true`
- ❌ `DATABASE_URL` not set

### No conversations showing
- ❌ Different Clerk environments (test vs live)
- ❌ Logged in with different account
- ❌ User not synced to database<|MERGE_RESOLUTION|>--- conflicted
+++ resolved
@@ -51,11 +51,8 @@
 
 1. In your deployment platform (Vercel/Netlify/etc), set:
    ```env
-<<<<<<< HEAD
    NEXT_PUBLIC_CLERK_PUBLISHABLE_KEY=pk_...
-=======
    NEXT_PUBLIC_CLERK_PUBLISHABLE_KEY=pk_test_...
->>>>>>> 6c809bb7
    CLERK_SECRET_KEY=sk_...
    ```
 
